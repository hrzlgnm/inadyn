--- conflicted
+++ resolved
@@ -30,29 +30,15 @@
 #define RC_BUFFER_OVERFLOW              4
 #define RC_PIDFILE_EXISTS_ALREADY       5
 
-<<<<<<< HEAD
-#define RC_IP_SOCKET_CREATE_ERROR       10
-#define RC_IP_BAD_PARAMETER             11
-#define RC_IP_INVALID_REMOTE_ADDR       12
-#define RC_IP_CONNECT_FAILED            13
-#define RC_IP_SEND_ERROR                14
-#define RC_IP_RECV_ERROR                15
+#define RC_TCP_SOCKET_CREATE_ERROR      10
+#define RC_TCP_BAD_PARAMETER            11
+#define RC_TCP_INVALID_REMOTE_ADDR      12
+#define RC_TCP_CONNECT_FAILED           13
+#define RC_TCP_SEND_ERROR               14
+#define RC_TCP_RECV_ERROR               15
 
-#define RC_IP_OBJECT_NOT_INITIALIZED    20
-#define RC_TCP_OBJECT_NOT_INITIALIZED   21
+#define RC_TCP_OBJECT_NOT_INITIALIZED   16
 #define RC_HTTP_OBJECT_NOT_INITIALIZED  22
-=======
-#define RC_TCP_SOCKET_CREATE_ERROR                   10
-#define RC_TCP_BAD_PARAMETER                         11
-#define RC_TCP_INVALID_REMOTE_ADDR                   12
-#define RC_TCP_CONNECT_FAILED                        13
-#define RC_TCP_SEND_ERROR                            14
-#define RC_TCP_RECV_ERROR                            15
-#define RC_TCP_OBJECT_NOT_INITIALIZED                16
-#define RC_TCP_OS_SOCKET_INIT_FAILED                 17
-
-// #define RC_TCP_OBJECT_NOT_INITIALIZED               20
->>>>>>> 9f6fe285
 
 #define RC_HTTPS_NO_TRUSTED_CA_STORE    31
 #define RC_HTTPS_OUT_OF_MEMORY          32
